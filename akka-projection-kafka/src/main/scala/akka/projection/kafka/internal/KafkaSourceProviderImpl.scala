--- conflicted
+++ resolved
@@ -47,10 +47,8 @@
     extends SourceProvider[GroupOffsets, ConsumerRecord[K, V]] {
   import KafkaSourceProviderImpl._
 
-  private val classicSystem = system.classicSystem.asInstanceOf[ExtendedActorSystem]
   private implicit val executionContext: ExecutionContext = system.executionContext
 
-<<<<<<< HEAD
   private val subscription = Subscriptions.topics(topics).withPartitionAssignmentHandler(new ProjectionPartitionHandler)
   private val assignedPartitions = new AtomicReference[Set[TopicPartition]](EmptyTps)
 
@@ -58,17 +56,6 @@
       readOffsets: ReadOffsets): Source[(TopicPartition, Source[ConsumerRecord[K, V], NotUsed]), Consumer.Control] =
     Consumer
       .plainPartitionedManualOffsetSource(settings, subscription, getOffsetsOnAssign(readOffsets))
-=======
-  private val subscription = Subscriptions.topics(topics)
-  private lazy val consumerActor =
-    classicSystem.systemActorOf(KafkaConsumerActor.props(settings), nextConsumerActorName())
-  private lazy val metadataClient = MetadataClient.create(consumerActor, KafkaMetadataTimeout)(executionContext)
-
-  private def stopMetadataClient(): Unit = {
-    metadataClient.close()
-    classicSystem.stop(consumerActor)
-  }
->>>>>>> 0a9804e8
 
   override def source(readOffsets: ReadOffsets): Future[Source[ConsumerRecord[K, V], _]] = {
     // get the total number of partitions to configure the `breadth` parameter, or we could just use a really large
